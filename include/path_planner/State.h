#ifndef OBJECTPAR_H
#define OBJECTPAR_H

#include "string"
#include "iostream"
#include "cmath"


/**
 * This class represents a state of the vehicle in five dimensions: x, y, heading, speed, time.
 * Units: meters, radians east of north, m/s, seconds
 */
class State
{

  public:
    double x() const { return m_Pose[0]; }
    double& x() { return m_Pose[0]; }
    void setX(double x) { m_Pose[0] = x; }

    double y() const { return m_Pose[1]; }
    double& y() {return m_Pose[1]; }
    void setY(double y) { m_Pose[1] = y; }

    double heading() const { return m_Pose[2]; }
    double& heading() { return m_Pose[2]; }
    void setHeading(double heading) { m_Pose[2] = heading; }

    double speed() const { return m_Pose[3]; }
    double& speed() { return m_Pose[3]; }
    void setSpeed(double speed) { m_Pose[3] = speed; }

    double time() const { return m_Time; }
    double& time() { return m_Time; }
    void setTime(double time) { m_Time = time; }

    double* pose() { return m_Pose; }

    /**
     * Construct a State.
     * @param x
     * @param y
     * @param heading
     * @param speed
     * @param t
     */
    State(double x, double y, double heading, double speed, double t)
    {
        setX(x);
        setY(y);
        setHeading(heading);
        setSpeed(speed);
        setTime(t);
    }

    State() = default;

    /**
     * Push this state forward for some amount of time (distance moved depends on speed).
     * @param timeInterval
     * @return the resultant state
     */
    State push(double timeInterval) const {
        State s;
        double displacement = timeInterval * speed();
        s.x() = x() + sin(heading()) * displacement;
        s.y() = y() + cos(heading()) * displacement;
        s.heading() = heading();
        s.speed() = speed();
        s.time() = time() + timeInterval;
        return s;
    }

<<<<<<< HEAD
    std::string toStringRad() const
    {
        return std::to_string(x) + " " + std::to_string(y) + " " + std::to_string(heading) + " " + std::to_string(speed) + " " + std::to_string(time);
    }

    void print()
    {
        std::cout << x << " " << y << " " << heading << " " << speed << " " << time << std::endl;
=======
    /**
     * Pushes a state forward some distance. Doesn't affect time.
     * @param distance
     */
    void move(double distance) {
        x() += cos(yaw()) * distance;
        y() += sin(yaw()) * distance;
>>>>>>> 856b12ac
    }

    std::string toString() const
    {
        return std::to_string(x()) + " " +
               std::to_string(y()) + " " +
               std::to_string(heading()*180/M_PI) + " " +
               std::to_string(speed()) + " " +
               std::to_string(time());
    }

    std::string toStringRad() const
    {
        return std::to_string(x()) + " " +
               std::to_string(y()) + " " +
               std::to_string(heading()) + " " +
               std::to_string(speed()) + " " +
               std::to_string(time());
    }

    /**
     * Get the direction (heading) towards another state.
     * @param other
     * @return the heading
     */
    double headingTo(const State& other) const {
        return headingTo(other.x(), other.y());
    }

    /**
     * Get the direction (heading) towards a point.
     * @param p
     * @return the heading
     */
    double headingTo(const std::pair<double, double> p) const {
        return headingTo(p.first, p.second);
    }

    /**
     * Get the direction (heading) towards a point.
     * @param x1
     * @param y1
     * @return the heading
     */
    double headingTo(double x1, double y1) const {
        double dx = x1 - this->x();
        double dy = y1 - this->y();
        double h = M_PI_2 - atan2(dy, dx); // TODO! -- is this correct?
        if (h < 0) h += 2 * M_PI;
        return h;
    }

    /**
     * Sets this state's heading to point towards the other state.
     * @param other
     */
    void setHeadingTowards(const State& other) {
        heading() = headingTo(other);
        if (heading() < 0) heading() += 2 * M_PI;
    }

    /**
     * Sets this state's heading towards the point.
     * @param x1
     * @param y1
     */
    void setHeadingTowards(double x1, double y1) {
        heading() = headingTo(x1, y1);
        if (heading() < 0) heading() += 2 * M_PI;
    }

    /**
     * Heading north of east. Val called it "yaw".
     * @return
     */
    double yaw() const {
        double h = M_PI_2 - heading();
        if (h < 0) h += 2 * M_PI;
        return h;
    }

    /**
     * Set the heading with a yaw value.
     * @param yaw1
     * @return
     */
    double yaw(double yaw1) {
        heading() = M_PI_2 - yaw1;
    }

    /**
     * Get the time difference between states.
     * @param other
     * @return the time until other
     */
    double timeUntil(const State& other) const {
        return other.time() - time();
    }

    inline bool operator==(const State& rhs) const {
        return x() == rhs.x() &&
                y() == rhs.y() &&
                heading() == rhs.heading() &&
                speed() == rhs.speed() &&
                time() == rhs.time();
    }

    /**
     * Determine whether two states share the same pose (ignores speed).
     * @param rhs
     * @return
     */
    bool isCoLocated(const State& rhs) const {
        return x() == rhs.x() &&
               y() == rhs.y() &&
               heading() == rhs.heading();
    }

    /**
     * Get the Euclidean distance to the other state.
     * @param other
     * @return
     */
    double distanceTo(const State& other) const {
        return distanceTo(other.x(), other.y());
    }

    /**
     * Get the Euclidean distance to the point.
     * @param x1
     * @param y1
     * @return
     */
    double distanceTo(double x1, double y1) const {
        return sqrt((this->x() - x1)*(this->x() - x1) + (this->y() - y1)*(this->y() - y1));
    }

    /**
     * Interpolate (or extrapolate) between this state and other to the desired time.
     * @param other
     * @param desiredTime
     * @return
     */
    State interpolate(const State& other, double desiredTime) const {
        auto dt = other.time() - time();
        auto dx = (other.x() - x()) / dt;
        auto dy = (other.y() - y()) / dt;
        auto dh = (other.heading() - heading()) / dt;
        auto ds = (other.speed() - speed()) / dt;
        dt = desiredTime - time();
        State s = *this;
        s.x() += dx * dt;
        s.y() += dy * dt;
        s.heading() += dh * dt;
        s.speed() += ds * dt;
        s.time() = desiredTime;
        return s;
    }

private:
    double m_Pose [4] = {0, 0, 0, 0};
    double m_Time = -1;
};

#endif<|MERGE_RESOLUTION|>--- conflicted
+++ resolved
@@ -71,16 +71,6 @@
         return s;
     }
 
-<<<<<<< HEAD
-    std::string toStringRad() const
-    {
-        return std::to_string(x) + " " + std::to_string(y) + " " + std::to_string(heading) + " " + std::to_string(speed) + " " + std::to_string(time);
-    }
-
-    void print()
-    {
-        std::cout << x << " " << y << " " << heading << " " << speed << " " << time << std::endl;
-=======
     /**
      * Pushes a state forward some distance. Doesn't affect time.
      * @param distance
@@ -88,7 +78,6 @@
     void move(double distance) {
         x() += cos(yaw()) * distance;
         y() += sin(yaw()) * distance;
->>>>>>> 856b12ac
     }
 
     std::string toString() const
