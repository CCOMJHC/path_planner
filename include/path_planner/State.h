#ifndef OBJECTPAR_H
#define OBJECTPAR_H

//#include <robust_dubins/RobustDubins_Problem.h>
//#include <robust_dubins/RobustDubins.h>
#include "string"
#include "iostream"
#include "cmath"

//#include "path_planner/StateMsg.h"

/**
 * This class represents a state of the vehicle in five dimensions: x, y, heading, speed, time.
 * TODO! -- add expected units
 */
class State
{

  public:
<<<<<<< HEAD
    double x, y, heading, speed, time;
    /**
     * Construct a State.
     * @param x
     * @param y
     * @param heading
     * @param speed
     * @param t
     */
    State(double x, double y, double heading, double speed, double t)
        : x(x), y(y), heading(heading), speed(speed), time(t){};
=======
    // x, y in meters, heading in radians east of north, speed in m/s, time in seconds
    double x, y, heading, speed, time;
    State(double x, double y, double heading, double speed, double otime)
        : x(x), y(y), heading(heading), speed(speed), time(otime){};
>>>>>>> e770467e
    State(int value)
        : x(value), y(value), heading(value), speed(value), time(value){};
    State()
        : x(-1), y(-1), heading(-1), speed(-1), time(-1){};
<<<<<<< HEAD
    /**
     * Construct a State from a StateMsg
     * @param other the StateMsg
     */
    explicit State(path_planner::StateMsg other)
            : x(other.x), y(other.y), heading(other.heading), speed(other.speed), time(other.time){}
    State(State const &other)=default;

    void set(double newX, double newY, double newHeading, double newSpeed, double newTime)
    {
        x = newX;
        y = newY;
        heading = newHeading;
        speed = newSpeed;
        time = newTime;
=======
//    State(const path_planner::StateMsg& other)
//        : State(other.x, other.y, other.heading, other.speed, other.time) {};

    void set(double &newx, double &newy, double &newheading, double &newspeed, double &newtime)
    {
        x = newx;
        y = newy;
        heading = newheading;
        speed = newspeed;
        time = newtime;
>>>>>>> e770467e
    }

    void set(State other)
    {
        x = other.x;
        y = other.y;
        heading = other.heading;
        speed = other.speed;
        time = other.time;
    }
<<<<<<< HEAD

    void setEstimate(double timeInterval, State &object)
=======

//    void set(path_planner::StateMsg other)
//    {
//        x = other.x;
//        y = other.y;
//        heading = other.heading;
//        speed = other.speed;
//        time = other.time;
//    }

    void setEstimate(double timeInterval, const State& object)
>>>>>>> e770467e
    {
        double displacement = timeInterval * object.speed;
        x = object.x + sin(object.heading) * displacement;
        y = object.y + cos(object.heading) * displacement;
        heading = object.heading;
        speed = object.speed;
<<<<<<< HEAD
        time = object.time + 1;
         
    }

    /**
     * Convert a State to a StateMsg.
     * @return a StateMsg matching the fields of this State.
     */
    explicit operator path_planner::StateMsg()
    {
        path_planner::StateMsg state;
        state.x = x;
        state.y = y;
        state.heading = heading;
        state.speed = speed;
        state.time = time;
        return state;
    }

    /**
     * Get the score of another state.
     *
     * This is meant for doing MPC.
     *
     * Note: squared distance
     *
     * TODO! -- should include heading distance
     */
    double getDistanceScore(const State &other) const
    {
        double timeDistance = time - other.time;
        double headingDistance = fabs(fmod((heading - other.heading), 2 * M_PI) / 4);
        double speedDifference = fabs(speed - other.speed) / 2;
        double displacement = timeDistance * other.speed;
        double dx = x - (other.x + sin(other.heading)*displacement);
        double dy = y - (other.y + cos(other.heading)*displacement);
        return (dx * dx + dy * dy) + headingDistance + speedDifference; // how do you score headings??
=======
        time = object.time + timeInterval;
         
    }

//    explicit operator path_planner::StateMsg()
//    {
//        path_planner::StateMsg state;
//        state.x = x;
//        state.y = y;
//        state.heading = heading;
//        state.speed = speed;
//        state.time = time;
//        return state;
//    }

    /**
     * Get the score of another state.
     *
     * This is meant for doing MPC.
     *
     * Note: squared distance
     *
     * TODO! -- should include heading distance
     */
    double getDistanceScore(const State &other) const
    {
        double timeDistance = time - other.time;
        double headingDistance = fabs(fmod((heading - other.heading), 2 * M_PI) / 4);
        double speedDifference = fabs(speed - other.speed) / 2;
        double displacement = timeDistance * other.speed;
        double dx = x - (other.x + sin(other.heading)*displacement);
        double dy = y - (other.y + cos(other.heading)*displacement);
        return (dx * dx + dy * dy) + headingDistance + speedDifference; // how do you score headings??
    }

//    std::string toString()
//    {
//        return std::to_string(x) + " " + std::to_string(y) + " " + std::to_string(heading) + " " + std::to_string(speed) + " " + std::to_string(time);
//    }

    std::string toString() const
    {
        return std::to_string(x) + " " + std::to_string(y) + " " + std::to_string(heading*180/M_PI) + " " + std::to_string(speed) + " " + std::to_string(time);
>>>>>>> e770467e
    }

    std::string toString()
    {
<<<<<<< HEAD
        return std::to_string(x) + " " + std::to_string(y) + " " + std::to_string(heading) + " " + std::to_string(speed) + " " + std::to_string(time);
=======
        std::cout << x << " " << y << " " << heading << " " << speed << " " << time << std::endl;
>>>>>>> e770467e
    }

    std::string toString() const
    {
<<<<<<< HEAD
        return std::to_string(x) + " " + std::to_string(y) + " " + std::to_string(heading) + " " + std::to_string(speed) + " " + std::to_string(time);
=======
        std::cerr << x << " " << y << " " << heading << " " << speed << " " << time << std::endl;
    }

    // from the Go version of State:

    double headingTo(const State& other) const {
        return headingTo(other.x, other.y);
    }

    double headingTo(const std::pair<double, double> p) const {
        return headingTo(p.first, p.second);
    }

    double headingTo(double x1, double y1) const {
        double dx = x1 - this->x;
        double dy = y1 - this->y;
        double h = M_PI_2 - atan2(dy, dx); // TODO! -- is this correct?
        if (h < 0) h += 2 * M_PI;
        return h;
>>>>>>> e770467e
    }

    void setHeadingTowards(const State& other) {
        heading = headingTo(other);
        if (heading < 0) heading += 2 * M_PI;
    }

    void setHeadingTowards(double x1, double y1) {
        heading = headingTo(x1, y1);
        if (heading < 0) heading += 2 * M_PI;
    }

    /**
     * Heading north of east. Val called it "yaw".
     * @return
     */
    double yaw() const {
        double h = M_PI_2 - heading;
        if (h < 0) h += 2 * M_PI;
        return h;
    }

    double timeUntil(const State& other) const {
        return other.time - time;
    }

    inline bool operator==(const State& rhs) const {
        return x == rhs.x &&
                y == rhs.y &&
                heading == rhs.heading &&
                speed == rhs.speed &&
                time == rhs.time;
    }

    bool colocated(const State& rhs) const {
        return x == rhs.x &&
               y == rhs.y &&
               heading == rhs.heading;
    }

    double distanceTo(const State& other) const {
        return distanceTo(other.x, other.y);
    }

    double distanceTo(double x1, double y1) const {
        return sqrt((this->x - x1)*(this->x - x1) + (this->y - y1)*(this->y - y1));
    }

//    double dubinsDistanceTo(double x2, double y2, double yaw2, double turningRadius) const {
//        RobustDubins::Problem problem;
//        problem.set_stateInitial(x, y, yaw());
//        problem.set_stateFinal(x2, y2, yaw2);
//        problem.set_minTurningRadius(turningRadius);
//        RobustDubins::Solver solver;
//        solver.set_problemStatement(problem);
//        solver.solve();
//        return solver.get_optimalPath().get_cost();
//    }
//
//    double dubinsDistanceTo(const State& other, double turningRadius) const {
//        return dubinsDistanceTo(other.x, other.y, other.yaw(), turningRadius);
//    }
};

#endif<|MERGE_RESOLUTION|>--- conflicted
+++ resolved
@@ -8,6 +8,55 @@
 #include "cmath"
 
 //#include "path_planner/StateMsg.h"
+
+
+struct point{
+    int x, y;
+    point()
+    :x(0),y(0) {}
+
+    point(int x,int y)
+    :x(x),y(y) {}
+
+    bool operator==(const point &s) const
+    {
+        return x == s.x && y == s.y;
+    }
+
+    std::string toString()
+    {
+        return std::to_string(x) + " " + std::to_string(y);
+    }
+};
+
+namespace std
+{
+
+template <>
+struct hash<point>
+{
+    size_t operator()(const point &c) const
+    {
+        int x = c.x, y = c.y;
+        unsigned long value = 0;
+        for (int i = 0; i < 4; i++)
+        {
+            if (!x)
+                break;
+            value += value * 31 + (x & 8);
+            x = x >> 8;
+        }
+        for (int i = 0; i < 4; i++)
+        {
+            if (!y)
+                break;
+            value += value * 31 + (y & 8);
+            y = y >> 8;
+        }
+        return value;
+    }
+};
+}
 
 /**
  * This class represents a state of the vehicle in five dimensions: x, y, heading, speed, time.
@@ -17,45 +66,22 @@
 {
 
   public:
-<<<<<<< HEAD
+    // x, y in meters, heading in radians east of north, speed in m/s, time in seconds
     double x, y, heading, speed, time;
     /**
-     * Construct a State.
-     * @param x
-     * @param y
-     * @param heading
-     * @param speed
-     * @param t
-     */
+ * Construct a State.
+ * @param x
+ * @param y
+ * @param heading
+ * @param speed
+ * @param t
+ */
     State(double x, double y, double heading, double speed, double t)
         : x(x), y(y), heading(heading), speed(speed), time(t){};
-=======
-    // x, y in meters, heading in radians east of north, speed in m/s, time in seconds
-    double x, y, heading, speed, time;
-    State(double x, double y, double heading, double speed, double otime)
-        : x(x), y(y), heading(heading), speed(speed), time(otime){};
->>>>>>> e770467e
     State(int value)
         : x(value), y(value), heading(value), speed(value), time(value){};
     State()
         : x(-1), y(-1), heading(-1), speed(-1), time(-1){};
-<<<<<<< HEAD
-    /**
-     * Construct a State from a StateMsg
-     * @param other the StateMsg
-     */
-    explicit State(path_planner::StateMsg other)
-            : x(other.x), y(other.y), heading(other.heading), speed(other.speed), time(other.time){}
-    State(State const &other)=default;
-
-    void set(double newX, double newY, double newHeading, double newSpeed, double newTime)
-    {
-        x = newX;
-        y = newY;
-        heading = newHeading;
-        speed = newSpeed;
-        time = newTime;
-=======
 //    State(const path_planner::StateMsg& other)
 //        : State(other.x, other.y, other.heading, other.speed, other.time) {};
 
@@ -66,7 +92,6 @@
         heading = newheading;
         speed = newspeed;
         time = newtime;
->>>>>>> e770467e
     }
 
     void set(State other)
@@ -77,10 +102,6 @@
         speed = other.speed;
         time = other.time;
     }
-<<<<<<< HEAD
-
-    void setEstimate(double timeInterval, State &object)
-=======
 
 //    void set(path_planner::StateMsg other)
 //    {
@@ -92,32 +113,26 @@
 //    }
 
     void setEstimate(double timeInterval, const State& object)
->>>>>>> e770467e
     {
         double displacement = timeInterval * object.speed;
         x = object.x + sin(object.heading) * displacement;
         y = object.y + cos(object.heading) * displacement;
         heading = object.heading;
         speed = object.speed;
-<<<<<<< HEAD
-        time = object.time + 1;
+        time = object.time + timeInterval;
          
     }
 
-    /**
-     * Convert a State to a StateMsg.
-     * @return a StateMsg matching the fields of this State.
-     */
-    explicit operator path_planner::StateMsg()
-    {
-        path_planner::StateMsg state;
-        state.x = x;
-        state.y = y;
-        state.heading = heading;
-        state.speed = speed;
-        state.time = time;
-        return state;
-    }
+//    explicit operator path_planner::StateMsg()
+//    {
+//        path_planner::StateMsg state;
+//        state.x = x;
+//        state.y = y;
+//        state.heading = heading;
+//        state.speed = speed;
+//        state.time = time;
+//        return state;
+//    }
 
     /**
      * Get the score of another state.
@@ -137,40 +152,6 @@
         double dx = x - (other.x + sin(other.heading)*displacement);
         double dy = y - (other.y + cos(other.heading)*displacement);
         return (dx * dx + dy * dy) + headingDistance + speedDifference; // how do you score headings??
-=======
-        time = object.time + timeInterval;
-         
-    }
-
-//    explicit operator path_planner::StateMsg()
-//    {
-//        path_planner::StateMsg state;
-//        state.x = x;
-//        state.y = y;
-//        state.heading = heading;
-//        state.speed = speed;
-//        state.time = time;
-//        return state;
-//    }
-
-    /**
-     * Get the score of another state.
-     *
-     * This is meant for doing MPC.
-     *
-     * Note: squared distance
-     *
-     * TODO! -- should include heading distance
-     */
-    double getDistanceScore(const State &other) const
-    {
-        double timeDistance = time - other.time;
-        double headingDistance = fabs(fmod((heading - other.heading), 2 * M_PI) / 4);
-        double speedDifference = fabs(speed - other.speed) / 2;
-        double displacement = timeDistance * other.speed;
-        double dx = x - (other.x + sin(other.heading)*displacement);
-        double dy = y - (other.y + cos(other.heading)*displacement);
-        return (dx * dx + dy * dy) + headingDistance + speedDifference; // how do you score headings??
     }
 
 //    std::string toString()
@@ -181,23 +162,15 @@
     std::string toString() const
     {
         return std::to_string(x) + " " + std::to_string(y) + " " + std::to_string(heading*180/M_PI) + " " + std::to_string(speed) + " " + std::to_string(time);
->>>>>>> e770467e
-    }
-
-    std::string toString()
-    {
-<<<<<<< HEAD
-        return std::to_string(x) + " " + std::to_string(y) + " " + std::to_string(heading) + " " + std::to_string(speed) + " " + std::to_string(time);
-=======
+    }
+
+    void print()
+    {
         std::cout << x << " " << y << " " << heading << " " << speed << " " << time << std::endl;
->>>>>>> e770467e
-    }
-
-    std::string toString() const
-    {
-<<<<<<< HEAD
-        return std::to_string(x) + " " + std::to_string(y) + " " + std::to_string(heading) + " " + std::to_string(speed) + " " + std::to_string(time);
-=======
+    }
+
+    void printerror()
+    {
         std::cerr << x << " " << y << " " << heading << " " << speed << " " << time << std::endl;
     }
 
@@ -217,7 +190,6 @@
         double h = M_PI_2 - atan2(dy, dx); // TODO! -- is this correct?
         if (h < 0) h += 2 * M_PI;
         return h;
->>>>>>> e770467e
     }
 
     void setHeadingTowards(const State& other) {
