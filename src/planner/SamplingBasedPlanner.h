#ifndef SRC_SAMPLINGBASEDPLANNER_H
#define SRC_SAMPLINGBASEDPLANNER_H

#include "Planner.h"
#include "utilities/StateGenerator.h"
#include <functional>

class SamplingBasedPlanner : public Planner {
public:
    SamplingBasedPlanner();

    ~SamplingBasedPlanner() override = default;

//    std::vector<State> plan(const std::vector<std::pair<double, double>>& newlyCovered, const State& start,
//                            DynamicObstaclesManager dynamicObstacles, double timeRemaining) override;
//
//    std::vector<State> plan(const RibbonManager& ribbonManager, const State& start,
//                            DynamicObstaclesManager dynamicObstacles, double timeRemaining) override;

    std::vector<State> plan(const RibbonManager&, const State& start, PlannerConfig config,
            double timeRemaining) override;

    void pushVertexQueue(Vertex::SharedPtr vertex);

    std::shared_ptr<Vertex> popVertexQueue();

    void clearVertexQueue();

    virtual void expand(const std::shared_ptr<Vertex>& sourceVertex, const DynamicObstaclesManager& obstacles);

    void addSamples(StateGenerator& generator);
    void addSamples(StateGenerator& generator, int n);

//    void setRibbonManager(const RibbonManager& ribbonManager);

//    void setK(int k) override;

protected:
    double m_StartStateTime;
    std::vector<State> m_Samples;
    int m_ExpandedCount = 0;

<<<<<<< HEAD
//    int m_K;

=======
    Vertex::SharedPtr m_BestVertex;

//    int m_K;

>>>>>>> 856b12ac
//    bool m_UseRibbons = false;
    RibbonManager m_RibbonManager;

    virtual std::function<bool(std::shared_ptr<Vertex> v1, std::shared_ptr<Vertex> v2)> getVertexComparator();

    bool goalCondition(const std::shared_ptr<Vertex>& vertex);

    virtual int k() const;

    void visualizeVertex(Vertex::SharedPtr v, const std::string& tag);

<<<<<<< HEAD
=======
    void visualizeRibbons(const RibbonManager& ribbonManager);

    bool vertexQueueEmpty() const;

>>>>>>> 856b12ac
private:
    std::vector<std::shared_ptr<Vertex>> m_VertexQueue;

    std::function<bool(const State& s1, const State& s2)> getStateComparator(const State& origin);

    std::function<bool(const std::shared_ptr<Vertex>&, const std::shared_ptr<Vertex>&)> getDubinsComparator(
            const State& origin);

//    std::vector<State> plan(const State& start, DynamicObstaclesManager dynamicObstacles, double timeRemaining);
};


#endif //SRC_SAMPLINGBASEDPLANNER_H<|MERGE_RESOLUTION|>--- conflicted
+++ resolved
@@ -40,15 +40,10 @@
     std::vector<State> m_Samples;
     int m_ExpandedCount = 0;
 
-<<<<<<< HEAD
-//    int m_K;
-
-=======
     Vertex::SharedPtr m_BestVertex;
 
 //    int m_K;
 
->>>>>>> 856b12ac
 //    bool m_UseRibbons = false;
     RibbonManager m_RibbonManager;
 
@@ -60,13 +55,10 @@
 
     void visualizeVertex(Vertex::SharedPtr v, const std::string& tag);
 
-<<<<<<< HEAD
-=======
     void visualizeRibbons(const RibbonManager& ribbonManager);
 
     bool vertexQueueEmpty() const;
 
->>>>>>> 856b12ac
 private:
     std::vector<std::shared_ptr<Vertex>> m_VertexQueue;
 
