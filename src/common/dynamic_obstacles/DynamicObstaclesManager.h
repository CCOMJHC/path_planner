#ifndef SRC_DYNAMICOBSTACLESMANAGER_H
#define SRC_DYNAMICOBSTACLESMANAGER_H


#include <path_planner/State.h>
#include "DynamicObstacle.h"
#include <unordered_map>

/**
 * Manages the dynamic obstacles for the executive.
 */
class DynamicObstaclesManager {
public:
<<<<<<< HEAD
    double collisionExists(const State& s) const;
    double collisionExists(double x, double y, double time) const;
    double distanceToNearestPossibleCollision(const State& s) const;
    double distanceToNearestPossibleCollision(double x, double y, double speed, double time) const;
=======
    /**
     * Return a number weighted by increasing chance of collision. Not a probability, necessarily. Good luck tuning this.
     * @param s
     * @return not a probability
     */
    double collisionExists(const State& s) const;
    double collisionExists(double x, double y, double time) const;
>>>>>>> 856b12ac

    /**
     * Find the distance to the edge of the nearest truncated distribution representing a dynamic obstacle. Check to
     * make sure it's implemented before you use it.
     * @param s
     * @return distance (m)
     */
    double distanceToNearestPossibleCollision(const State& s) const;
    double distanceToNearestPossibleCollision(double x, double y, double speed, double time) const;

    /**
     * Add a new dynamic obstacle to be managed.
     * @param mmsi ID number for the obstacle
     * @param distributions
     * @param width
     * @param length
     */
    void add(uint32_t mmsi, const std::vector<Distribution>& distributions, double width, double length);

    /**
     * Update an existing dynamic obstacle. Does nothing if the obstacle is not already being managed.
     * @param mmsi
     * @param distributions
     */
    void update(uint32_t mmsi, const std::vector<Distribution>& distributions);

    /**
     * Forget a dynamic obstacle. Presumably it is no longer being tracked.
     * @param mmsi
     */
    void forget(uint32_t mmsi);

    /**
     * Ignore a specific dynamic obstacle. This is intended to be used to ignore a parent vessel to the ASV.
     * @param mmsi
     */
    void addIgnore(uint32_t mmsi);

    /**
     * Stop ignoring a specific dynamic obstacle.
     * @param mmsi
     */
    void removeIgnore(uint32_t mmsi);

private:
    std::unordered_map<uint32_t, DynamicObstacle> m_Obstacles;
    std::vector<uint32_t> m_IgnoreList;
};


#endif //SRC_DYNAMICOBSTACLESMANAGER_H<|MERGE_RESOLUTION|>--- conflicted
+++ resolved
@@ -11,12 +11,6 @@
  */
 class DynamicObstaclesManager {
 public:
-<<<<<<< HEAD
-    double collisionExists(const State& s) const;
-    double collisionExists(double x, double y, double time) const;
-    double distanceToNearestPossibleCollision(const State& s) const;
-    double distanceToNearestPossibleCollision(double x, double y, double speed, double time) const;
-=======
     /**
      * Return a number weighted by increasing chance of collision. Not a probability, necessarily. Good luck tuning this.
      * @param s
@@ -24,7 +18,6 @@
      */
     double collisionExists(const State& s) const;
     double collisionExists(double x, double y, double time) const;
->>>>>>> 856b12ac
 
     /**
      * Find the distance to the edge of the nearest truncated distribution representing a dynamic obstacle. Check to
