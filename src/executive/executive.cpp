#include <utility>
#include <thread>
#include <string.h>
<<<<<<< HEAD
#include "communication.h"
=======
//#include "State.h"
//#include "communication.h"
>>>>>>> e770467e
#include <fstream>
#include <wait.h>
#include <pwd.h>
#include "path.h"
// #include "xtiffio.h"
// #include "geotiffio.h"

#include "executive.h"
#include "../planner/SamplingBasedPlanner.h"
#include "../planner/AStarPlanner.h"
#include "../common/map/GeoTiffMap.h"
#include "../common/map/GridWorldMap.h"

using namespace std;

Executive::Executive(TrajectoryPublisher *controlReceiver)
{
    m_TrajectoryPublisher = controlReceiver;

    startThreads();
}

Executive::~Executive() {
    terminate();
}

double Executive::getCurrentTime()
{
    struct timespec t;
    clock_gettime(CLOCK_REALTIME, &t);
    return t.tv_sec + t.tv_nsec * 1e-9;
}

<<<<<<< HEAD
void Executive::print_map(string file)
{
    if (file != "NOFILE")
    {
        string line;
        ifstream f(file);
        if (f.is_open())
        {
            getline(f, line);
            string factor = line;
            getline(f, line);
            string w = line;
            getline(f, line);
            string h = line;
            cerr << "EXEUTIVE::START " << w << " " << h << endl;
            cerr << "EXECUTIVE::MAP::" + w + " " + h << endl;
            int width = stoi(w), height = stoi(h);
            m_Path.maxX = width;
            m_Path.Obstacles = new bool[width * height];
            int hcount = 0;
            m_PipeToPlanner.cwrite("map " + factor + " " + w + " " + h);
            while (getline(f, line))
            {
                ++hcount;
                string s = "";
                char previous = ' ';
                int ncount = 0;
                for (int i = 0; i < line.size(); i++)
                {
                    m_Path.Obstacles[m_Path.getIndex(i, height - hcount)] = line[i] == '#';

                    if (line[i] != previous)
                    {
                        if (i == 0)
                            s += line[i];
                        else
                            s += " " + to_string(ncount);
                        previous = line[i];
                    }
                    ncount += 1;
                }
                m_PipeToPlanner.cwrite(s);
            }

            f.close();
            return;
        }
    }
    string s = "";
    cerr << "EXECUTIVE::MAP::DEFAULT" << endl;
    m_PipeToPlanner.cwrite("map 1 2000 2000");
    for (int i = 0; i < 1999; i++)
        s += "_\n";
    s += "_";
    m_Path.Obstacles = new bool[2000 * 2000]{};
    m_PipeToPlanner.cwrite(s);
}

bool Executive::plannerIsDead()
{
    int status;
    pid_t result = waitpid(m_PipeToPlanner.getPid(), &status, WNOHANG);
//    if (result != 0) {
//        cerr << "Planner seems to be dead" << endl;
//    } else {
//        cerr << "Planner seems to be alive" << endl;
=======
//void Executive::print_map(string file)
//{
//    if (file != "NOFILE")
//    {
//        string line;
//        ifstream f(file);
//        if (f.is_open())
//        {
//            getline(f, line);
//            string factor = line;
//            getline(f, line);
//            string w = line;
//            getline(f, line);
//            string h = line;
//            cerr << "EXEUTIVE::START " << w << " " << h << endl;
//            cerr << "EXECUTIVE::MAP::" + w + " " + h << endl;
//            int width = stoi(w), height = stoi(h);
//            path.Maxx = width;
//            path.Obstacles = new bool[width * height];
//            int hcount = 0;
//            communication_With_Planner.cwrite("map " + factor + " " + w + " " + h);
//            while (getline(f, line))
//            {
//                ++hcount;
//                string s = "";
//                char previous = ' ';
//                int ncount = 0;
//                for (int i = 0; i < line.size(); i++)
//                {
//                    path.Obstacles[path.getindex(i, height - hcount)] = line[i] == '#';
//
//                    if (line[i] != previous)
//                    {
//                        if (i == 0)
//                            s += line[i];
//                        else
//                            s += " " + to_string(ncount);
//                        previous = line[i];
//                    }
//                    ncount += 1;
//                }
//                communication_With_Planner.cwrite(s);
//            }
//
//            f.close();
//            return;
//        }
>>>>>>> e770467e
//    }
//    string s = "";
//    cerr << "EXECUTIVE::MAP::DEFAULT" << endl;
//    communication_With_Planner.cwrite("map 1 2000 2000");
//    for (int i = 0; i < 1999; i++)
//        s += "_\n";
//    s += "_";
//    path.Obstacles = new bool[2000 * 2000]{};
//    communication_With_Planner.cwrite(s);
//}

//bool Executive::plannerIsDead()
//{
//    int status;
//    pid_t result = waitpid(communication_With_Planner.getPid(), &status, WNOHANG);
////    if (result != 0) {
////        cerr << "Planner seems to be dead" << endl;
////    } else {
////        cerr << "Planner seems to be alive" << endl;
////    }
//    return result != 0; // TODO! -- check error case
//}

void Executive::updateCovered(double x, double y, double speed, double heading, double t)
{
<<<<<<< HEAD
    m_Path.update_current(x,y,speed,heading,t);
    m_Path.update_covered();
=======
    request_start = true;
    path.update_current(x,y,speed,heading,t);
    path.update_covered();
    if ((m_LastHeading - heading) / m_LastUpdateTime <= c_CoverageHeadingRateMax) {
        m_RibbonManager.cover(x, y);
    }
    m_LastUpdateTime = t; m_LastHeading = heading;
>>>>>>> e770467e
}

void Executive::sendAction() {
    int sleep = 50; // for 20 Hz
    while (m_Running)
    {
        // if m_Pause, block until !m_Pause
        unique_lock<mutex> lk(m_PauseMutex);
        m_PauseCV.wait(lk, [=]{return !m_Pause;});
//        cerr << "sendAction unblocked (with the lock)" << endl;
        lk.unlock();
//        cerr << "sendAction released the lock" << endl;
        auto actions = m_Path.getActions();
//        cerr << "sendAction got path actions" << endl;
        if (actions.size() == 1)
            continue;
//        cerr << "and they aren't null" << endl;
<<<<<<< HEAD
        m_TrajectoryPublisher->publishTrajectory(actions);
//        m_TrajectoryPublisher->displayTrajectory(actions, false);
//        cerr << "trajectory had length " << actions.size() << endl;
=======
        vector<State> a;
        for (int i = 0; i < 5; i++) a.push_back(actions[i]);
        m_TrajectoryPublisher->publishTrajectory(a);
//        cerr << "sendAction published trajectory" << endl;
>>>>>>> e770467e
        this_thread::sleep_for(std::chrono::milliseconds(sleep));

//        cerr << "sendAction asking if planner is dead" << endl;
//        if (plannerIsDead()) pause();
        delete[] actions;
    }
}

// fix the moving of start
void Executive::requestPath()
{
    double start, end, time_bound;
    int numberOfState, sleeptime;
    char response[1024];

    m_Path.initialize();

    while (m_Running)
    {
//        cerr << "Checking to make sure planner is not paused..." << endl;
        // if m_Pause, block until !m_Pause
        unique_lock<mutex> lk(m_PauseMutex);
        m_PauseCV.wait(lk, [=]{return !m_Pause;});
//        cerr << "requestPath unblocked (with the lock)" << endl;
        lk.unlock();
//        cerr << "requestPath released the lock" << endl;

<<<<<<< HEAD
        if (m_Path.isFinished())
=======
        if (m_RibbonManager.done())
//        if (m_InternalsManager.finish())
>>>>>>> e770467e
        {
            this_thread::sleep_for(chrono::milliseconds(1000));
            cerr << "Finished path; pausing" << endl;
            pause();
            continue;
        }

<<<<<<< HEAD
        start = getCurrentTime();
        m_PipeToPlanner.cwrite(m_Path.construct_request_string(m_TrajectoryPublisher->getEstimatedState(m_Path.getCurrent().time + 1)));
//        cerr << "requestPath sent the planner a request" << endl;

//        fgets(response, sizeof response, readstream);
        // TODO! -- make a way to fail gracefully if we need to shut down or some error happens
        m_PipeToPlanner.readAll(response);
//        cerr << "requestPath read the response" << endl;
        if (!strncmp(response, "done", 4))
        {
            cerr << "Unexpected answer from planner; pausing" << endl;
            pause();
        }

        sscanf(response, "plan %d\n", &numberOfState);
//        cerr << "which was a plan of length " << numberOfState << endl;

        time_bound = m_Path.getCurrent().time;

        vector<State> trajectory;
        for (int i = 0; i < numberOfState; i++) // if no new path then keep old path // ??
        {
//            fgets(response, sizeof response, readstream);
            m_PipeToPlanner.readAll(response);
            auto s = Path::readStateFromPlanner(response);
            if (s.time > time_bound) trajectory.push_back(s);
        }

        m_Path.setNewPath(trajectory);
        m_TrajectoryPublisher->displayTrajectory(trajectory);

        end = getCurrentTime();
        // TODO! -- have another look at this (seconds vs ms?) also don't use inline ifs
        // also make 1 second a constant or variable or something
        sleeptime = (numberOfState) ? ((end - start <= 1) ? ((int)((1 - (end - start)) * 1000)) : 0) : 50;
=======
        if (m_MapMutex.try_lock()) {
            if (m_NewMap) {
                m_Planner->updateMap(m_NewMap);
            }
            m_NewMap = nullptr;
            m_MapMutex.unlock();
        }

        start = getCurrentTime();
        auto newlyCoveredList = path.getNewlyCovered();
        vector<pair<double, double>> newlyCovered;
        for (auto p : newlyCoveredList) newlyCovered.emplace_back(p.x, p.y);
        vector<State> plan;
        auto startState = path.getStart(); // m_TrajectoryPublisher->getEstimatedState(getCurrentTime() + 1);
        try {
            cerr << "Planning..." << endl;
            // change this line to use controller's starting estimate
            //            plan = m_Planner->plan(newlyCovered, m_TrajectoryPublisher->getEstimatedState(getCurrentTime() + 1), DynamicObstaclesManager());
//            plan = m_Planner->plan(newlyCovered, m_InternalsManager.getStart(), DynamicObstaclesManager(), 0.95);
            // TODO! -- low-key race condition with the ribbon manager here but it might be fine
            plan = m_Planner->plan(m_RibbonManager, startState, DynamicObstaclesManager(), 0.95);
        } catch (...) {
            cerr << "Exception thrown while planning; pausing" << endl;
            pause();
            throw;
        }
//        cerr << "Done planning" << endl;

        path.setNewPath(plan);
//        m_TrajectoryPublisher->publishTrajectory(plan);
        m_TrajectoryPublisher->displayTrajectory(plan, true);
//        cerr << "Plan: " << '\n';
//        for (auto s : plan) {
//            cerr << s.toString() << '\n';
//        }
//        cerr << endl;
        end = getCurrentTime();
        sleeptime = (end - start <= 1) ? ((int)((1 - (end - start)) * 1000)) : 0;
>>>>>>> e770467e

        this_thread::sleep_for(chrono::milliseconds(sleeptime));

//        if (plannerIsDead()) pause();
    }
}

void Executive::addToCover(int x, int y)
{
    m_Path.add_covered(x, y);
}

void Executive::startPlanner(const string& mapFile, double latitude, double longitude)
{
    cerr << "Starting planner" << endl;

    shared_ptr<Map> map;
    try {
        map = make_shared<GeoTiffMap>(mapFile, longitude, latitude);
    }
    catch (...) {
        map = make_shared<Map>();
    }
//    m_Planner = std::unique_ptr<Planner>(new Planner(2.3, 8, Map()));
    m_Planner = std::unique_ptr<Planner>(new AStarPlanner(2.3, 8, map));

<<<<<<< HEAD
    m_PipeToPlanner.set(string(homedir) + "/go/src/github.com/afb2001/CCOM_planner/planner", true, true, false, false);
    m_PipeToPlanner.cwrite("Start");
    m_PipeToPlanner.cwrite("max speed 2.3");
    m_PipeToPlanner.cwrite("max turning radius 8");
    print_map(std::move(mapFile));

    // assume you've already set up path to cover
    m_PipeToPlanner.cwrite("path to cover " + to_string(m_Path.getToCover().size()));
    for (point p : m_Path.getToCover())
        m_PipeToPlanner.cwrite(to_string(p.x) + " " + to_string(p.y));

    cerr << "Waiting for planner to finish starting" << endl;

    // wait for it to finish initializing (?)
    char done[100];
    m_PipeToPlanner.cread(done, 100);
    m_PlannerPipeStale = true;
=======
    if (!m_Planner) {
        cerr << "Error creating planner! Planner not initialized!" << endl;
    }

    // assume you've already set up path to cover
//    vector<pair<double, double>> toCover;
//    for (point p : path.get_covered())
//        toCover.emplace_back(p.x, p.y);
//    m_Planner->addToCover(toCover);

    cerr << "Starting " << m_RibbonManager.dumpRibbons() << endl;
>>>>>>> e770467e

    cerr << "Planner is up and running" << endl;

    // planner is running so the listener and updater threads should too
    unPause();
}

void Executive::startThreads()
{
    m_Running = true;
    cerr << "Starting thread to publish to controller" << endl;
    thread thread_for_controller(thread([=] { sendAction(); }));
    thread_for_controller.detach();
    cerr << "Starting thread to listen to planner" << endl;
    thread thread_for_planner(thread([=] { requestPath(); }));
    thread_for_planner.detach();
}

void Executive::terminate()
{
    if (!m_Running) return;
    m_Running = false;

    // un-pause so threads can terminate
    unPause();
<<<<<<< HEAD

    // if the planner isn't dead, kill it
    int status;
    pid_t result = waitpid(m_PipeToPlanner.getPid(), &status, WNOHANG);
    if (result == 0) {
        kill(m_PipeToPlanner.getPid(), SIGKILL);
    }
=======
>>>>>>> e770467e
}

void Executive::pause()
{
    m_PauseMutex.lock();
    if (m_Pause) {
        m_PauseMutex.unlock();
        return;
    }
    m_Pause = true;
    m_PauseMutex.unlock();

    if (!m_Running) return;

    // tell the node we achieved the goal
    m_TrajectoryPublisher->allDone();
<<<<<<< HEAD

    // if the planner isn't dead, kill it
    int status;
    pid_t result = waitpid(m_PipeToPlanner.getPid(), &status, WNOHANG);
    if (result == 0) {
        kill(m_PipeToPlanner.getPid(), SIGKILL);
    }
=======
>>>>>>> e770467e
}


bool Executive::plannerIsRunning() {
    return m_Running;
}

void Executive::unPause() {
    m_PauseMutex.lock();
    m_Pause = false;
    m_PauseMutex.unlock();
    m_PauseCV.notify_all();
}

<<<<<<< HEAD
void Executive::updateDyamicObstacle(uint32_t mmsi, State obstacle) {
    m_Path.updateDynamicObstacle(mmsi, obstacle);
=======
void Executive::updateDynamicObstacle(uint32_t mmsi, State obstacle) {
    m_DynamicObstaclesManager.update(mmsi, inventDistributions(obstacle));
}

void Executive::refreshMap(std::string pathToMapFile, double latitude, double longitude) {
    thread worker([this, pathToMapFile, latitude, longitude] {
        std::lock_guard<std::mutex> lock(m_MapMutex);
        // could take some time for I/O, Dijkstra on entire map
        try {
            // If the name looks like it's one of our gridworld maps, load it in that format, otherwise assume GeoTIFF
            if (pathToMapFile.find(".map") == -1) {
                m_NewMap = make_shared<GeoTiffMap>(pathToMapFile, longitude, latitude);
            } else {
                m_NewMap = make_shared<GridWorldMap>(pathToMapFile);
            }
        }
        catch (...) {
            // swallow all errors in this thread
            cerr << "Encountered an error loading map at path " << pathToMapFile << endl;
            m_NewMap = nullptr;
        }
    });
    worker.detach();
}


void Executive::addRibbon(double x1, double y1, double x2, double y2) {
    m_RibbonManager.add(x1, y1, x2, y2);
}

std::vector<Distribution> Executive::inventDistributions(State obstacle) {
    std::vector<Distribution> distributions;
    double mean[2] = {obstacle.x, obstacle.y};
    double covariance[2][2] = {{0, 5},{5, 0}};
    distributions.emplace_back(mean, covariance, obstacle.heading, obstacle.time);
    obstacle.setEstimate(1, obstacle);
    mean[0] = obstacle.x; mean[1] = obstacle.y;
    distributions.emplace_back(mean, covariance, obstacle.heading, obstacle.time);
    return distributions;
}

void Executive::clearRibbons() {
    m_RibbonManager = RibbonManager(RibbonManager::TspPointRobotNoSplitAllRibbons);
>>>>>>> e770467e
}<|MERGE_RESOLUTION|>--- conflicted
+++ resolved
@@ -1,12 +1,8 @@
 #include <utility>
 #include <thread>
 #include <string.h>
-<<<<<<< HEAD
-#include "communication.h"
-=======
 //#include "State.h"
 //#include "communication.h"
->>>>>>> e770467e
 #include <fstream>
 #include <wait.h>
 #include <pwd.h>
@@ -40,74 +36,6 @@
     return t.tv_sec + t.tv_nsec * 1e-9;
 }
 
-<<<<<<< HEAD
-void Executive::print_map(string file)
-{
-    if (file != "NOFILE")
-    {
-        string line;
-        ifstream f(file);
-        if (f.is_open())
-        {
-            getline(f, line);
-            string factor = line;
-            getline(f, line);
-            string w = line;
-            getline(f, line);
-            string h = line;
-            cerr << "EXEUTIVE::START " << w << " " << h << endl;
-            cerr << "EXECUTIVE::MAP::" + w + " " + h << endl;
-            int width = stoi(w), height = stoi(h);
-            m_Path.maxX = width;
-            m_Path.Obstacles = new bool[width * height];
-            int hcount = 0;
-            m_PipeToPlanner.cwrite("map " + factor + " " + w + " " + h);
-            while (getline(f, line))
-            {
-                ++hcount;
-                string s = "";
-                char previous = ' ';
-                int ncount = 0;
-                for (int i = 0; i < line.size(); i++)
-                {
-                    m_Path.Obstacles[m_Path.getIndex(i, height - hcount)] = line[i] == '#';
-
-                    if (line[i] != previous)
-                    {
-                        if (i == 0)
-                            s += line[i];
-                        else
-                            s += " " + to_string(ncount);
-                        previous = line[i];
-                    }
-                    ncount += 1;
-                }
-                m_PipeToPlanner.cwrite(s);
-            }
-
-            f.close();
-            return;
-        }
-    }
-    string s = "";
-    cerr << "EXECUTIVE::MAP::DEFAULT" << endl;
-    m_PipeToPlanner.cwrite("map 1 2000 2000");
-    for (int i = 0; i < 1999; i++)
-        s += "_\n";
-    s += "_";
-    m_Path.Obstacles = new bool[2000 * 2000]{};
-    m_PipeToPlanner.cwrite(s);
-}
-
-bool Executive::plannerIsDead()
-{
-    int status;
-    pid_t result = waitpid(m_PipeToPlanner.getPid(), &status, WNOHANG);
-//    if (result != 0) {
-//        cerr << "Planner seems to be dead" << endl;
-//    } else {
-//        cerr << "Planner seems to be alive" << endl;
-=======
 //void Executive::print_map(string file)
 //{
 //    if (file != "NOFILE")
@@ -155,7 +83,6 @@
 //            f.close();
 //            return;
 //        }
->>>>>>> e770467e
 //    }
 //    string s = "";
 //    cerr << "EXECUTIVE::MAP::DEFAULT" << endl;
@@ -181,10 +108,6 @@
 
 void Executive::updateCovered(double x, double y, double speed, double heading, double t)
 {
-<<<<<<< HEAD
-    m_Path.update_current(x,y,speed,heading,t);
-    m_Path.update_covered();
-=======
     request_start = true;
     path.update_current(x,y,speed,heading,t);
     path.update_covered();
@@ -192,7 +115,6 @@
         m_RibbonManager.cover(x, y);
     }
     m_LastUpdateTime = t; m_LastHeading = heading;
->>>>>>> e770467e
 }
 
 void Executive::sendAction() {
@@ -205,21 +127,15 @@
 //        cerr << "sendAction unblocked (with the lock)" << endl;
         lk.unlock();
 //        cerr << "sendAction released the lock" << endl;
-        auto actions = m_Path.getActions();
+        auto actions = path.getActions();
 //        cerr << "sendAction got path actions" << endl;
-        if (actions.size() == 1)
+        if (actions == nullptr)
             continue;
 //        cerr << "and they aren't null" << endl;
-<<<<<<< HEAD
-        m_TrajectoryPublisher->publishTrajectory(actions);
-//        m_TrajectoryPublisher->displayTrajectory(actions, false);
-//        cerr << "trajectory had length " << actions.size() << endl;
-=======
         vector<State> a;
         for (int i = 0; i < 5; i++) a.push_back(actions[i]);
         m_TrajectoryPublisher->publishTrajectory(a);
 //        cerr << "sendAction published trajectory" << endl;
->>>>>>> e770467e
         this_thread::sleep_for(std::chrono::milliseconds(sleep));
 
 //        cerr << "sendAction asking if planner is dead" << endl;
@@ -235,7 +151,7 @@
     int numberOfState, sleeptime;
     char response[1024];
 
-    m_Path.initialize();
+    path.initialize();
 
     while (m_Running)
     {
@@ -247,12 +163,8 @@
         lk.unlock();
 //        cerr << "requestPath released the lock" << endl;
 
-<<<<<<< HEAD
-        if (m_Path.isFinished())
-=======
         if (m_RibbonManager.done())
 //        if (m_InternalsManager.finish())
->>>>>>> e770467e
         {
             this_thread::sleep_for(chrono::milliseconds(1000));
             cerr << "Finished path; pausing" << endl;
@@ -260,43 +172,6 @@
             continue;
         }
 
-<<<<<<< HEAD
-        start = getCurrentTime();
-        m_PipeToPlanner.cwrite(m_Path.construct_request_string(m_TrajectoryPublisher->getEstimatedState(m_Path.getCurrent().time + 1)));
-//        cerr << "requestPath sent the planner a request" << endl;
-
-//        fgets(response, sizeof response, readstream);
-        // TODO! -- make a way to fail gracefully if we need to shut down or some error happens
-        m_PipeToPlanner.readAll(response);
-//        cerr << "requestPath read the response" << endl;
-        if (!strncmp(response, "done", 4))
-        {
-            cerr << "Unexpected answer from planner; pausing" << endl;
-            pause();
-        }
-
-        sscanf(response, "plan %d\n", &numberOfState);
-//        cerr << "which was a plan of length " << numberOfState << endl;
-
-        time_bound = m_Path.getCurrent().time;
-
-        vector<State> trajectory;
-        for (int i = 0; i < numberOfState; i++) // if no new path then keep old path // ??
-        {
-//            fgets(response, sizeof response, readstream);
-            m_PipeToPlanner.readAll(response);
-            auto s = Path::readStateFromPlanner(response);
-            if (s.time > time_bound) trajectory.push_back(s);
-        }
-
-        m_Path.setNewPath(trajectory);
-        m_TrajectoryPublisher->displayTrajectory(trajectory);
-
-        end = getCurrentTime();
-        // TODO! -- have another look at this (seconds vs ms?) also don't use inline ifs
-        // also make 1 second a constant or variable or something
-        sleeptime = (numberOfState) ? ((end - start <= 1) ? ((int)((1 - (end - start)) * 1000)) : 0) : 50;
-=======
         if (m_MapMutex.try_lock()) {
             if (m_NewMap) {
                 m_Planner->updateMap(m_NewMap);
@@ -335,7 +210,6 @@
 //        cerr << endl;
         end = getCurrentTime();
         sleeptime = (end - start <= 1) ? ((int)((1 - (end - start)) * 1000)) : 0;
->>>>>>> e770467e
 
         this_thread::sleep_for(chrono::milliseconds(sleeptime));
 
@@ -345,7 +219,7 @@
 
 void Executive::addToCover(int x, int y)
 {
-    m_Path.add_covered(x, y);
+    path.add_covered(x, y);
 }
 
 void Executive::startPlanner(const string& mapFile, double latitude, double longitude)
@@ -362,25 +236,6 @@
 //    m_Planner = std::unique_ptr<Planner>(new Planner(2.3, 8, Map()));
     m_Planner = std::unique_ptr<Planner>(new AStarPlanner(2.3, 8, map));
 
-<<<<<<< HEAD
-    m_PipeToPlanner.set(string(homedir) + "/go/src/github.com/afb2001/CCOM_planner/planner", true, true, false, false);
-    m_PipeToPlanner.cwrite("Start");
-    m_PipeToPlanner.cwrite("max speed 2.3");
-    m_PipeToPlanner.cwrite("max turning radius 8");
-    print_map(std::move(mapFile));
-
-    // assume you've already set up path to cover
-    m_PipeToPlanner.cwrite("path to cover " + to_string(m_Path.getToCover().size()));
-    for (point p : m_Path.getToCover())
-        m_PipeToPlanner.cwrite(to_string(p.x) + " " + to_string(p.y));
-
-    cerr << "Waiting for planner to finish starting" << endl;
-
-    // wait for it to finish initializing (?)
-    char done[100];
-    m_PipeToPlanner.cread(done, 100);
-    m_PlannerPipeStale = true;
-=======
     if (!m_Planner) {
         cerr << "Error creating planner! Planner not initialized!" << endl;
     }
@@ -392,7 +247,6 @@
 //    m_Planner->addToCover(toCover);
 
     cerr << "Starting " << m_RibbonManager.dumpRibbons() << endl;
->>>>>>> e770467e
 
     cerr << "Planner is up and running" << endl;
 
@@ -418,16 +272,6 @@
 
     // un-pause so threads can terminate
     unPause();
-<<<<<<< HEAD
-
-    // if the planner isn't dead, kill it
-    int status;
-    pid_t result = waitpid(m_PipeToPlanner.getPid(), &status, WNOHANG);
-    if (result == 0) {
-        kill(m_PipeToPlanner.getPid(), SIGKILL);
-    }
-=======
->>>>>>> e770467e
 }
 
 void Executive::pause()
@@ -444,16 +288,6 @@
 
     // tell the node we achieved the goal
     m_TrajectoryPublisher->allDone();
-<<<<<<< HEAD
-
-    // if the planner isn't dead, kill it
-    int status;
-    pid_t result = waitpid(m_PipeToPlanner.getPid(), &status, WNOHANG);
-    if (result == 0) {
-        kill(m_PipeToPlanner.getPid(), SIGKILL);
-    }
-=======
->>>>>>> e770467e
 }
 
 
@@ -468,10 +302,6 @@
     m_PauseCV.notify_all();
 }
 
-<<<<<<< HEAD
-void Executive::updateDyamicObstacle(uint32_t mmsi, State obstacle) {
-    m_Path.updateDynamicObstacle(mmsi, obstacle);
-=======
 void Executive::updateDynamicObstacle(uint32_t mmsi, State obstacle) {
     m_DynamicObstaclesManager.update(mmsi, inventDistributions(obstacle));
 }
@@ -515,5 +345,4 @@
 
 void Executive::clearRibbons() {
     m_RibbonManager = RibbonManager(RibbonManager::TspPointRobotNoSplitAllRibbons);
->>>>>>> e770467e
 }