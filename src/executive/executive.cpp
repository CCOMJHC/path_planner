--- conflicted
+++ resolved
@@ -2,13 +2,7 @@
 #include <fstream>
 #include <wait.h>
 #include <future>
-<<<<<<< HEAD
-#include <rosconsole/macros_generated.h>
 #include <memory>
-#include "ExecutiveInternalsManager.h"
-=======
-#include <memory>
->>>>>>> 856b12ac
 #include "executive.h"
 #include "../planner/SamplingBasedPlanner.h"
 #include "../planner/AStarPlanner.h"
@@ -19,25 +13,13 @@
 
 Executive::Executive(TrajectoryPublisher *trajectoryPublisher)
 {
-<<<<<<< HEAD
-    m_TrajectoryPublisher = controlReceiver;
-
-    m_PlannerConfig.setNowFunction([&] { return m_TrajectoryPublisher->getTime(); });
-
-//    startThreads();
-=======
     m_TrajectoryPublisher = trajectoryPublisher;
     m_PlannerConfig.setNowFunction([&] { return m_TrajectoryPublisher->getTime(); });
->>>>>>> 856b12ac
 }
 
 Executive::~Executive() {
     terminate();
     m_PlanningFuture.wait_for(chrono::seconds(2));
-<<<<<<< HEAD
-//    m_TrajectoryPublishingFuture.wait_for(chrono::seconds(1));
-=======
->>>>>>> 856b12ac
 }
 
 double Executive::getCurrentTime()
@@ -67,16 +49,19 @@
         if (m_PlannerCancelled) {
             cerr << "Planner initialization timed out. Cancel flag is still set.\n" <<
                 "This is likely the result of a race condition I haven't gotten around to fixing yet.\n" <<
-<<<<<<< HEAD
-                "You're gonna have to restart the planner node if you want to keep using it." << endl;
+                "You're gonna have to restart the planner node if you want to keep using it.\n" <<
+                "If this happens systematically, know that I'm sorry." << endl;
             return;
         }
     }
 
-    cerr << "Starting plan loop" << endl;
+//    cerr << "Starting plan loop" << endl;
+    State startState;
 
     while (true) {
         double startTime = m_TrajectoryPublisher->getTime();
+
+//        std::cerr << "Top of plan loop" << std::endl;
 
         unique_lock<mutex> lock(m_CancelLock);
         if (m_PlannerCancelled) {
@@ -86,6 +71,8 @@
         }
         lock.unlock();
 
+//        std::cerr << "Checking ribbons" << std::endl;
+
         if (m_RibbonManager.done()) {
             // tell the node we're done
             cerr << "Finished covering ribbons" << endl;
@@ -94,9 +81,21 @@
         }
 
         // display ribbons
+        // seg fault has occurred in this call and I have no idea how (trace below)
+        /*
+            #0  0x00007f3c16e12cd5 in Ribbon::startAsState (this=0x10)
+                at /home/abrown/project11/catkin_ws/src/path_planner/src/planner/utilities/Ribbon.cpp:55
+            #1  0x00005582929167bb in PathPlanner::displayRibbons (this=0x7ffd7db6dc90,
+                ribbonManager=...)
+                at /home/abrown/project11/catkin_ws/src/path_planner/src/path_planner_node.cpp:270
+            #2  0x00007f3c17078483 in Executive::planLoop (this=0x558293696800)
+                at /home/abrown/project11/catkin_ws/src/path_planner/src/executive/executive.cpp:86
+         */
         m_TrajectoryPublisher->displayRibbons(m_RibbonManager);
 
-        // copy the map pointer if it's been set (don't wait for the mutex because it may be a while
+//        std::cerr << "Displayed ribbons" << std::endl;
+
+        // copy the map pointer if it's been set (don't wait for the mutex because it may be a while)
         if (m_MapMutex.try_lock()) {
             if (m_NewMap) {
                 m_PlannerConfig.setMap(m_NewMap);
@@ -109,15 +108,16 @@
         vector<State> plan;
 
         // call the controller service to get the estimated state we'll be in after the planning time has elapsed
-        auto startState = m_TrajectoryPublisher->getEstimatedState(m_TrajectoryPublisher->getTime() + c_PlanningTimeSeconds);
-
+//        auto startState = m_TrajectoryPublisher->getEstimatedState(m_TrajectoryPublisher->getTime() + c_PlanningTimeSeconds);
+
+//        std::cerr << "Checking start state" << std::endl;
         // if the state estimator returns an error naively do it ourselves
-        if (startState.time == -1) {
-            startState.setEstimate(m_TrajectoryPublisher->getTime() + c_PlanningTimeSeconds - m_LastState.time, m_LastState);
+        if (startState.time() == -1) {
+            startState = m_LastState.push(m_TrajectoryPublisher->getTime() + c_PlanningTimeSeconds - m_LastState.time());
         }
 
         try {
-            // TODO! -- low-key race condition with the ribbon manager here but it might be fine
+            // TODO! -- low-key data race with the ribbon manager here but it might be fine
             // its estimates of our trajectory
             m_PlannerConfig.setObstacles(m_DynamicObstaclesManager);
             plan = planner->plan(m_RibbonManager, startState, m_PlannerConfig,
@@ -133,177 +133,11 @@
             throw;
         }
 
-        if (!plan.empty()) {
-            m_TrajectoryPublisher->publishTrajectory(plan);
-        } else {
-            cerr << "Planner returned empty trajectory." << endl;
-        }
-
-        // display the trajectory
-        m_TrajectoryPublisher->displayTrajectory(plan, true);
-
         // calculate remaining time (to sleep)
         double endTime = m_TrajectoryPublisher->getTime();
         int sleepTime = (endTime - startTime <= c_PlanningTimeSeconds) ? ((int)((c_PlanningTimeSeconds - (endTime - startTime)) * 1000)) : 0;
 
         this_thread::sleep_for(chrono::milliseconds(sleepTime));
-=======
-                "You're gonna have to restart the planner node if you want to keep using it.\n" <<
-                "If this happens systematically, know that I'm sorry." << endl;
-            return;
-        }
->>>>>>> 856b12ac
-    }
-
-<<<<<<< HEAD
-// fix the moving of start
-void Executive::requestPath()
-{
-    double start, end;
-    int sleeptime;
-
-//    m_InternalsManager.initialize();
-
-    while (m_Running)
-    {
-        // if m_Pause, block until !m_Pause
-        unique_lock<mutex> lk(m_PauseMutex);
-        m_PauseCv.wait(lk, [=]{return !m_Pause;});
-//        cerr << "requestPath unblocked (with the lock)" << endl;
-        lk.unlock();
-//        cerr << "requestPath released the lock" << endl;
-
-        if (m_RibbonManager.done())
-        {
-            this_thread::sleep_for(chrono::milliseconds(1000));
-            cerr << "Finished path; pausing" << endl;
-            pause();
-            continue;
-=======
-//    cerr << "Starting plan loop" << endl;
-    State startState;
-
-    while (true) {
-        double startTime = m_TrajectoryPublisher->getTime();
-
-//        std::cerr << "Top of plan loop" << std::endl;
-
-        unique_lock<mutex> lock(m_CancelLock);
-        if (m_PlannerCancelled) {
-            m_PlannerCancelled = false;
-            lock.unlock();
-            break;
->>>>>>> 856b12ac
-        }
-        lock.unlock();
-
-//        std::cerr << "Checking ribbons" << std::endl;
-
-        if (m_RibbonManager.done()) {
-            // tell the node we're done
-            cerr << "Finished covering ribbons" << endl;
-            m_TrajectoryPublisher->allDone();
-            break;
-        }
-
-        // display ribbons
-        // seg fault has occurred in this call and I have no idea how (trace below)
-        /*
-            #0  0x00007f3c16e12cd5 in Ribbon::startAsState (this=0x10)
-                at /home/abrown/project11/catkin_ws/src/path_planner/src/planner/utilities/Ribbon.cpp:55
-            #1  0x00005582929167bb in PathPlanner::displayRibbons (this=0x7ffd7db6dc90,
-                ribbonManager=...)
-                at /home/abrown/project11/catkin_ws/src/path_planner/src/path_planner_node.cpp:270
-            #2  0x00007f3c17078483 in Executive::planLoop (this=0x558293696800)
-                at /home/abrown/project11/catkin_ws/src/path_planner/src/executive/executive.cpp:86
-         */
-        m_TrajectoryPublisher->displayRibbons(m_RibbonManager);
-
-//        std::cerr << "Displayed ribbons" << std::endl;
-
-        // copy the map pointer if it's been set (don't wait for the mutex because it may be a while)
-        if (m_MapMutex.try_lock()) {
-            if (m_NewMap) {
-                m_PlannerConfig.setMap(m_NewMap);
-            }
-            m_NewMap = nullptr;
-            m_MapMutex.unlock();
-        }
-
-<<<<<<< HEAD
-        start = m_TrajectoryPublisher->getTime();
-=======
-        // declare here so that I can assign it in try block and reference it later
->>>>>>> 856b12ac
-        vector<State> plan;
-
-        // call the controller service to get the estimated state we'll be in after the planning time has elapsed
-//        auto startState = m_TrajectoryPublisher->getEstimatedState(m_TrajectoryPublisher->getTime() + c_PlanningTimeSeconds);
-
-//        std::cerr << "Checking start state" << std::endl;
-        // if the state estimator returns an error naively do it ourselves
-        if (startState.time() == -1) {
-            startState = m_LastState.push(m_TrajectoryPublisher->getTime() + c_PlanningTimeSeconds - m_LastState.time());
-        }
-
-        try {
-<<<<<<< HEAD
-            // TODO! -- low-key race condition with the ribbon manager here but it might be fine
-            // NOTE: changed the time remaining from 0.95 to 0.7 to hopefully allow the controller to update
-            // its estimates of our trajectory
-            m_PlannerConfig.setObstacles(m_DynamicObstaclesManager);
-            plan = m_Planner->plan(m_RibbonManager, startState, m_PlannerConfig,
-                                   start + c_PlanningTimeSeconds - m_TrajectoryPublisher->getTime());
-        }
-        catch(const std::exception& e) {
-=======
-            // TODO! -- low-key data race with the ribbon manager here but it might be fine
-            // its estimates of our trajectory
-            m_PlannerConfig.setObstacles(m_DynamicObstaclesManager);
-            plan = planner->plan(m_RibbonManager, startState, m_PlannerConfig,
-                                   startTime + c_PlanningTimeSeconds - m_TrajectoryPublisher->getTime());
-        } catch(const std::exception& e) {
->>>>>>> 856b12ac
-            cerr << "Exception thrown while planning:" << endl;
-            cerr << e.what() << endl;
-            cerr << "Pausing." << endl;
-            pause();
-<<<<<<< HEAD
-        }
-        catch (...) {
-=======
-        } catch (...) {
->>>>>>> 856b12ac
-            cerr << "Unknown exception thrown while planning; pausing" << endl;
-            pause();
-            throw;
-        }
-
-<<<<<<< HEAD
-//        cerr << "Setting new path of length " << plan.size() << endl;
-        if (!plan.empty()) {
-            m_TrajectoryPublisher->publishTrajectory(plan);
-        }
-        m_TrajectoryPublisher->displayTrajectory(plan, true);
-        end = m_TrajectoryPublisher->getTime();
-        sleeptime = (end - start <= c_PlanningTimeSeconds) ? ((int)((c_PlanningTimeSeconds - (end - start)) * 1000)) : 0;
-
-        this_thread::sleep_for(chrono::milliseconds(sleeptime));
-    }
-    cerr << "Planner thread exiting." << endl;
-}
-
-void Executive::addToCover(int x, int y)
-{
-    m_InternalsManager.addToCover(x, y);
-}
-=======
-        // calculate remaining time (to sleep)
-        double endTime = m_TrajectoryPublisher->getTime();
-        int sleepTime = (endTime - startTime <= c_PlanningTimeSeconds) ? ((int)((c_PlanningTimeSeconds - (endTime - startTime)) * 1000)) : 0;
-
-        this_thread::sleep_for(chrono::milliseconds(sleepTime));
->>>>>>> 856b12ac
 
         if (!plan.empty()) {
 //            cerr << "Sending trajectory to controller" << endl;
@@ -314,60 +148,15 @@
             startState = State();
         }
 
-<<<<<<< HEAD
-    cerr << m_RibbonManager.dumpRibbons() << endl;
-
-    shared_ptr<Map> map;
-    try {
-        map = make_shared<GeoTiffMap>(mapFile, longitude, latitude);
-    }
-    catch (...) {
-        map = make_shared<Map>();
-    }
-    this->m_PlannerConfig.setMap(map);
-
-    m_Planner = std::unique_ptr<Planner>(new AStarPlanner);
-
-    // assume you've already set up path to cover
-//    vector<pair<double, double>> toCover;
-//    for (point p : m_InternalsManager.getCovered())
-//        toCover.emplace_back(p.x, p.y);
-//    m_Planner->addToCover(toCover);
-
-    cerr << "Planner is up and running" << endl;
-
-    // planner is running so the listener and updater threads should too
-    unPause();
-}
-
-void Executive::startThreads()
-{
-//    cerr << "Starting thread to publish to controller" << endl;
-//    m_TrajectoryPublishingFuture = async(launch::async, &Executive::sendAction, this);
-    cerr << "Starting thread to listen to planner" << endl;
-    m_PlanningFuture = async(launch::async, &Executive::requestPath, this);
-=======
         // display the trajectory
         m_TrajectoryPublisher->displayTrajectory(plan, true);
     }
->>>>>>> 856b12ac
 }
 
 void Executive::terminate()
 {
-<<<<<<< HEAD
-//    if (!m_Running) return;
-//    m_Running = false;
-
     // cancel planner so thread can finish
     cancelPlanner();
-
-    // un-pause so threads can terminate
-//    unPause();
-=======
-    // cancel planner so thread can finish
-    cancelPlanner();
->>>>>>> 856b12ac
 }
 
 void Executive::pause()
@@ -385,14 +174,6 @@
 
     // tell the node we achieved the goal
 //    m_TrajectoryPublisher->allDone();
-<<<<<<< HEAD
-}
-
-
-bool Executive::plannerIsRunning() {
-    return m_Running;
-=======
->>>>>>> 856b12ac
 }
 
 void Executive::unPause() {
@@ -453,10 +234,6 @@
                                         double coverageTurningRadius, int k) {
     m_PlannerConfig.setMaxSpeed(maxSpeed);
     m_PlannerConfig.setTurningRadius(turningRadius);
-<<<<<<< HEAD
-    m_PlannerConfig.setCoverageMaxSpeed(coverageMaxSpeed);
-=======
->>>>>>> 856b12ac
     m_PlannerConfig.setCoverageTurningRadius(coverageTurningRadius);
     m_PlannerConfig.setBranchingFactor(k);
 }
