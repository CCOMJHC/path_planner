#include "ros/ros.h"
#include "geographic_msgs/GeoPath.h"
#include "geometry_msgs/TwistStamped.h"
#include "marine_msgs/Contact.h"
#include "marine_msgs/NavEulerStamped.h"
#include <vector>
#include "project11/gz4d_geo.h"
#include "path_planner/path_plannerAction.h"
#include "path_planner/Trajectory.h"
#include <project11_transformations/LatLongToMap.h>
#include <geometry_msgs/PoseStamped.h>
#include <mpc/UpdateReferenceTrajectory.h>
#include "executive/executive.h"
#include "trajectory_publisher.h"
#include "path_planner/TrajectoryDisplayer.h"
#include "NodeBase.h"
#include <path_planner/path_plannerConfig.h>
#include <dynamic_reconfigure/server.h>

#pragma clang diagnostic push
#pragma ide diagnostic ignored "OCInconsistentNamingInspection"
#pragma clang diagnostic ignored "-Wunknown-pragmas"
#pragma ide diagnostic ignored "OCUnusedGlobalDeclarationInspection"

/**
 * Node to act as interface between ROS and path planning system.
 */
class PathPlanner: public NodeBase, public TrajectoryPublisher
{
public:
    explicit PathPlanner(std::string name): NodeBase(std::move(name))
{
    m_Executive = new Executive(this);

    m_contact_sub = m_node_handle.subscribe("/contact", 10, &PathPlanner::contactCallback, this);
    m_origin_sub = m_node_handle.subscribe("/origin", 1, &PathPlanner::originCallback, this);

    dynamic_reconfigure::Server<path_planner::path_plannerConfig>::CallbackType f;
    f = boost::bind(&PathPlanner::reconfigureCallback, this, _1, _2);
    m_Dynamic_Reconfigure_Server.setCallback(f);
}

    ~PathPlanner() final
    {
        publishControllerMessage("stop running");
        delete m_Executive;
        std::cerr << strerror(errno) << std::endl;
    }

    // This is really only designed to work once right now
    void goalCallback() override
    {
        auto goal = m_action_server.acceptNewGoal();

        // make sure controller is up
        publishControllerMessage("start running");

        // if executive is already running, shut it down
        m_Executive->pause();
//        return;
        publishControllerMessage("start sending controls");

        m_current_speed = goal->speed;

        m_Executive->clearRibbons();

        std::vector<std::pair<double, double>> currentPath;

        std::cerr << "Received " << goal->path.poses.size() << " points to cover" << std::endl;

        for (int i = 0; i + 1 < goal->path.poses.size(); i++) {
            // assume points represent track-line pairs
            geographic_msgs::GeoPoseStamped startPose = goal->path.poses[i];
            geographic_msgs::GeoPoseStamped endPose = goal->path.poses[i + 1];
            geometry_msgs::PointStamped::_point_type start;
            geometry_msgs::PointStamped::_point_type end;

            project11_transformations::LatLongToMap::Request request;
            project11_transformations::LatLongToMap::Response response;

            // send to LatLongToMap
            request.wgs84.position = startPose.pose.position;
            if (m_lat_long_to_map_client.call(request, response)) {
                start = response.map.point;
            }
            currentPath.emplace_back(start.x, start.y);
            request.wgs84.position = endPose.pose.position;
            if (m_lat_long_to_map_client.call(request, response)) {
                end = response.map.point;
            }

            m_Executive->addRibbon(start.x, start.y, end.x, end.y);
        }


        // start planner
        m_Executive->startPlanner();
    }

    void preemptCallback() override
    {
<<<<<<< HEAD
        cerr << "Canceling planner" << endl;
=======
        std::cerr << "Canceling planner" << std::endl;
        m_Preempted = true;
>>>>>>> 856b12ac
        m_action_server.setPreempted();

        // Should the executive stop now? Probably?
        m_Executive->pause();
        publishControllerMessage("terminate");
        clearDisplay();
    }

    void positionCallback(const geometry_msgs::PoseStamped::ConstPtr &inmsg) override
    {
        m_Executive->updateCovered(
                inmsg->pose.position.x,
                inmsg->pose.position.y,
                m_current_speed,
                m_current_heading,
                m_TrajectoryDisplayer.getTime());
//                inmsg->header.stamp.toNSec() / 1.0e9);

        // need to set succeeded in action server in ROS callback thread for some reason
        if (m_ActionDone) setSucceeded();
    }

    void contactCallback(const marine_msgs::Contact::ConstPtr& inmsg)
    {
        State obstacle;

        project11_transformations::LatLongToMap::Request request;
        project11_transformations::LatLongToMap::Response response;

        request.wgs84.position = inmsg->position;
        if (m_lat_long_to_map_client.call(request, response)) {
            obstacle.x() = response.map.point.x;
            obstacle.y() = response.map.point.y;
        } else {
            std::cerr << "Error: LatLongToMap failed" << std::endl;
        }

        obstacle.heading() = inmsg->cog;
        obstacle.speed() = inmsg->sog;

        obstacle.time() = inmsg->header.stamp.toNSec() / 1.0e9;

        m_Executive->updateDynamicObstacle(inmsg->mmsi, obstacle);
    }

    State publishTrajectory(std::vector<State> trajectory) final
    {
        path_planner::Trajectory reference;
        for (State s : trajectory) {
            reference.states.push_back(getStateMsg(s));
        }
        reference.trajectoryNumber = ++m_TrajectoryCount;
        mpc::UpdateReferenceTrajectoryRequest req;
        mpc::UpdateReferenceTrajectoryResponse res;
        req.trajectory = reference;
        if (m_update_reference_trajectory_client.call(req, res)) {
            return getState(res.state);
        } else {
            return State();
        }
    }

    void displayTrajectory(std::vector<State> trajectory, bool plannerTrajectory) override
    {
        m_TrajectoryDisplayer.displayTrajectory(trajectory, plannerTrajectory);
    }

    void allDone() final
    {
        std::cerr << "Planner appears to have finished" << std::endl;
        m_ActionDone = true;
        publishControllerMessage("terminate");
    }

    void setSucceeded()
    {
        std::cerr << "Setting succeeded bit in action server." << std::endl;
        m_ActionDone = false;
        path_planner::path_plannerResult result;
        m_action_server.setSucceeded(result);
    }

    void reconfigureCallback(path_planner::path_plannerConfig &config, uint32_t level) {
        m_Executive->refreshMap(config.planner_geotiff_map, m_origin.latitude, m_origin.longitude);
        m_Executive->setVehicleConfiguration(config.non_coverage_max_speed, config.non_coverage_turning_radius,
                config.coverage_max_speed, config.coverage_turning_radius, config.branching_factor);
        m_Executive->setPlannerVisualization(config.dump_visualization, config.visualization_file);
    }

    void originCallback(const geographic_msgs::GeoPointConstPtr& inmsg) {
        m_origin = *inmsg;
    }

    double getTime() const override {
        return m_TrajectoryDisplayer.getTime();
    }

    void displayRibbons(const RibbonManager& ribbonManager) override {

        geographic_visualization_msgs::GeoVizItem geoVizItem;

        for (const auto& r : ribbonManager.get()) {
            geographic_visualization_msgs::GeoVizPointList displayPoints;
            displayPoints.color.r = 1;
            displayPoints.color.b = 0.5;
            displayPoints.color.a = 0.6;
            displayPoints.size = 15;
            geographic_msgs::GeoPoint point;
            displayPoints.points.push_back(convertToLatLong(r.startAsState()));
            displayPoints.points.push_back(convertToLatLong(r.endAsState()));
            geoVizItem.lines.push_back(displayPoints);
        }
        geoVizItem.id = "ribbons";
        m_display_pub.publish(geoVizItem);
    }

private:
    ros::NodeHandle m_node_handle; // TODO

    geographic_msgs::GeoPoint m_origin;

    ros::Subscriber m_contact_sub;
    ros::Subscriber m_origin_sub;

    dynamic_reconfigure::Server<path_planner::path_plannerConfig> m_Dynamic_Reconfigure_Server;

    // handle on Executive
    Executive* m_Executive;
    // constant for linear interpolation of points to cover
    const double c_max_goal_distance = 10;
};

int main(int argc, char **argv)
{
    std::cerr << "Starting planner node" << std::endl;
    ros::init(argc, argv, "path_planner");
    PathPlanner pp("path_planner_action");
    ros::spin();

    return 0;
}

#pragma clang diagnostic pop<|MERGE_RESOLUTION|>--- conflicted
+++ resolved
@@ -99,12 +99,8 @@
 
     void preemptCallback() override
     {
-<<<<<<< HEAD
-        cerr << "Canceling planner" << endl;
-=======
         std::cerr << "Canceling planner" << std::endl;
         m_Preempted = true;
->>>>>>> 856b12ac
         m_action_server.setPreempted();
 
         // Should the executive stop now? Probably?
